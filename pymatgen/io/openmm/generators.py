"""
Concrete implementations of InputGenerators for the OpenMM IO.
"""

# base python
from pathlib import Path
from typing import Union, Optional, Dict, List, Tuple

# scipy
import numpy as np

# openff
import openff

# openmm
from openmm.unit import kelvin, picoseconds
from openmm.openmm import (
    Context,
    LangevinMiddleIntegrator,
)

# pymatgen
import pymatgen.core
from pymatgen.io.core import InputSet, InputGenerator
from pymatgen.io.openmm.inputs import (
    TopologyInput,
    SystemInput,
    IntegratorInput,
    StateInput,
)
from pymatgen.io.openmm.sets import OpenMMSet
from pymatgen.io.openmm.utils import (
    get_box,
    get_coordinates,
    get_openmm_topology,
    parameterize_system,
    xyz_to_molecule,
    smiles_to_atom_type_array,
    smiles_to_resname_array,
)

__author__ = "Orion Cohen, Ryan Kingsbury"
__version__ = "1.0"
__maintainer__ = "Orion Cohen"
__email__ = "orion@lbl.gov"
__date__ = "Nov 2021"


# noinspection PyMethodOverriding
class OpenMMSolutionGen(InputGenerator):
    """
    Generator for an OpenMM InputSet.

    This class is designed for generating simulations of mixed molecular systems. Starting with
    only SMILEs and counts, this class can generate a valid InputSet for a wide variety of
    molecular systems. Currently only the Sage force field is supported.

    This class is only compatible with the Langevin Middle Integrator. To use a different
    integrator, you can first generate the system with OpenMMSolutionGen and then add
    a different integrator to the OpenMMInputSet.
    """

    def __init__(
        self,
        force_field: Union[str, Dict[str, str]] = "Sage",
        temperature: float = 298,
        step_size: float = 0.001,
        friction_coefficient: int = 1,
        partial_charge_method: str = "am1bcc",
        partial_charge_scaling: Optional[Dict[str, float]] = None,
        partial_charges: Optional[List[Tuple[Union[pymatgen.core.Molecule, str, Path], np.ndarray]]] = None,
        initial_geometries: Dict[str, Union[pymatgen.core.Molecule, str, Path]] = None,
        packmol_random_seed: int = -1,
<<<<<<< HEAD
        smile_names: Optional[Dict[str, str]] = None,
=======
        packmol_timeout: int = 30,
>>>>>>> c153f288
        topology_file: Union[str, Path] = "topology.pdb",
        system_file: Union[str, Path] = "system.xml",
        integrator_file: Union[str, Path] = "integrator.xml",
        state_file: Union[str, Path] = "state.xml",
    ):
        """
        Instantiates an OpenMMSolutionGen.

        Args:
            force_field: force field for parameterization, currently supported Force Fields: 'Sage'.
            temperature: the temperature to be added to the integrator (Kelvin).
            step_size: the step size of the simulation (picoseconds).
            friction_coefficient: the friction coefficient which couples the system to
                the heat bath (inverse picoseconds).
            partial_charge_method: Any partial charge method supported by OpenFF Molecule.assign_partial_charges.
                "am1bcc" is recommended for small molecules, "mmff94" is recommended for large molecules.
            partial_charge_scaling: A dictionary of partial charge scaling for particular species. Keys
            are SMILEs and values are the scaling factor.
            partial_charges: A list of tuples, where the first element of each tuple is a molecular
                geometry and the second element is an array of charges. The geometry can be a
                pymatgen.Molecule or a path to an xyz file. The geometry and charges must have the
                same atom ordering.
            initial_geometries: A dictionary where the keys are smiles and the values are
                pymatgen.Molecules or a path to a file with xyz information.
            smile_names: A dictionary of smiles and common names.
            packmol_random_seed: The random seed for Packmol. If -1, a random seed will be generated.
            topology_file: Location to save the Topology PDB.
            system_file: Location to save the System xml.
            integrator_file: Location to save the Integrator xml.
            state_file: Location to save the State xml.
        """
        self.force_field = force_field
        self.temperature = temperature
        self.step_size = step_size
        self.friction_coefficient = friction_coefficient
        self.partial_charge_method = partial_charge_method
        self.partial_charge_scaling = partial_charge_scaling or {}
        self.partial_charges = partial_charges or []
        for charge_tuple in self.partial_charges:
            if len(charge_tuple) != 2:
                raise ValueError(
                    "partial_charges must be a list of tuples, where the first element is a "
                    "pymatgen.Molecule or a path to an xyz file and the second element is an "
                    "array of charges."
                )
        self.partial_charges = list(
            map(
                lambda charge_tuple: (
                    xyz_to_molecule(charge_tuple[0]),
                    charge_tuple[1],
                ),
                self.partial_charges,
            )
        )
        self.initial_geometries = initial_geometries or {}
        self.initial_geometries = {
            smile: xyz_to_molecule(geometry) for smile, geometry in self.initial_geometries.items()
        }
        self.smile_names = smile_names or {}
        self.packmol_random_seed = packmol_random_seed
        self.packmol_timeout = packmol_timeout
        self.topology_file = topology_file
        self.system_file = system_file
        self.integrator_file = integrator_file
        self.state_file = state_file

    def _get_input_settings(
        self,
        smiles: Dict[str, int],
        box: List[float],
        charged_mols: List[openff.toolkit.topology.Molecule],
    ) -> Dict:
        atom_types = smiles_to_atom_type_array(smiles)
        atom_resnames = smiles_to_resname_array(smiles, self.smile_names)
        initial_geometries = {smile: geo for smile, geo in self.initial_geometries.items() if smile in smiles}
        partial_charges = {mol.to_smiles(): mol.partial_charges._value for mol in charged_mols}
        settings_dict = {
            "smile_counts": smiles,
            "box": box,
            "force_field": self.force_field,
            "temperature": self.temperature,
            "step_size": self.step_size,
            "friction_coefficient": self.friction_coefficient,
            "partial_charge_method": self.partial_charge_method,
            "partial_charge_scaling": self.partial_charge_scaling,
            "partial_charges": partial_charges,
            "initial_geometries": initial_geometries,
            "smile_names": self.smile_names,
            "atom_types": atom_types,
            "atom_resnames": atom_resnames,
        }
        return settings_dict

    def get_input_set(  # type: ignore
        self,
        smiles: Dict[str, int],
        density: Optional[float] = None,
        box: Optional[List[float]] = None,
    ) -> InputSet:
        """
        This executes all of the logic to create the input set. It generates coordinates, instantiates
        the OpenMM objects, serializes the OpenMM objects, and then returns an InputSet containing
        all information needed to generate a simulaiton.

        Please note that if the molecules are chiral, then the SMILEs must specify a
        particular stereochemistry.

        Args:
            smiles: keys are smiles and values are number of that molecule to pack
            density: the density of the system. density OR box must be given as an argument.
            box: list of [xlo, ylo, zlo, xhi, yhi, zhi] with coordinates given in Angstroms.
                 Density OR box must be given as an argument.

        Returns:
            an OpenMM.InputSet
        """
        assert (density is None) ^ (box is None), "Density OR box must be included, but not both."
        smiles = {smile: count for smile, count in smiles.items() if count > 0}
        # create dynamic openmm objects with internal methods
        topology = get_openmm_topology(smiles)
        if box is None:
            box = get_box(smiles, density)  # type: ignore
<<<<<<< HEAD
        coordinates = get_coordinates(smiles, box, self.packmol_random_seed, self.initial_geometries)
=======
        coordinates = get_coordinates(
            smiles, box, self.packmol_random_seed, self.packmol_timeout, self.initial_geometries
        )
>>>>>>> c153f288
        smile_strings = list(smiles.keys())
        system, charged_mols = parameterize_system(
            topology,
            smile_strings,
            box,
            self.force_field,
            self.partial_charge_method,
            self.partial_charge_scaling,
            self.partial_charges,
            return_charged_mols=True,
        )
        integrator = LangevinMiddleIntegrator(
            self.temperature * kelvin,
            self.friction_coefficient / picoseconds,
            self.step_size * picoseconds,
        )
        context = Context(system, integrator)
        # context.setPositions needs coordinates in nm, but we have them in
        # Angstrom from packmol. Convert.
        context.setPositions(np.divide(coordinates, 10))
        state = context.getState(getPositions=True)
        # instantiate input files and feed to input_set
        topology_input = TopologyInput(topology)
        system_input = SystemInput(system)
        integrator_input = IntegratorInput(integrator)
        state_input = StateInput(state)
        input_set = OpenMMSet(
            inputs={
                self.topology_file: topology_input,
                self.system_file: system_input,
                self.integrator_file: integrator_input,
                self.state_file: state_input,
            },
            topology_file=self.topology_file,
            system_file=self.system_file,
            integrator_file=self.integrator_file,
            state_file=self.state_file,
        )
        input_set.settings = self._get_input_settings(smiles, box, charged_mols)
        return input_set<|MERGE_RESOLUTION|>--- conflicted
+++ resolved
@@ -70,12 +70,9 @@
         partial_charge_scaling: Optional[Dict[str, float]] = None,
         partial_charges: Optional[List[Tuple[Union[pymatgen.core.Molecule, str, Path], np.ndarray]]] = None,
         initial_geometries: Dict[str, Union[pymatgen.core.Molecule, str, Path]] = None,
+        smile_names: Optional[Dict[str, str]] = None,
         packmol_random_seed: int = -1,
-<<<<<<< HEAD
-        smile_names: Optional[Dict[str, str]] = None,
-=======
         packmol_timeout: int = 30,
->>>>>>> c153f288
         topology_file: Union[str, Path] = "topology.pdb",
         system_file: Union[str, Path] = "system.xml",
         integrator_file: Union[str, Path] = "integrator.xml",
@@ -102,6 +99,8 @@
                 pymatgen.Molecules or a path to a file with xyz information.
             smile_names: A dictionary of smiles and common names.
             packmol_random_seed: The random seed for Packmol. If -1, a random seed will be generated.
+            packmol_timeout: the number of seconds to wait for packmol to finish before
+                raising an Error.
             topology_file: Location to save the Topology PDB.
             system_file: Location to save the System xml.
             integrator_file: Location to save the Integrator xml.
@@ -198,13 +197,9 @@
         topology = get_openmm_topology(smiles)
         if box is None:
             box = get_box(smiles, density)  # type: ignore
-<<<<<<< HEAD
-        coordinates = get_coordinates(smiles, box, self.packmol_random_seed, self.initial_geometries)
-=======
         coordinates = get_coordinates(
-            smiles, box, self.packmol_random_seed, self.packmol_timeout, self.initial_geometries
-        )
->>>>>>> c153f288
+            smiles, box, self.packmol_random_seed, self.initial_geometries, self.packmol_timeout
+        )
         smile_strings = list(smiles.keys())
         system, charged_mols = parameterize_system(
             topology,
