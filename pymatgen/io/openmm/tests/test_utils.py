import numpy as np
import pytest
import openff.toolkit.topology
import pymatgen
from pymatgen.analysis.graphs import MoleculeGraph

# from openff.toolkit.typing.engines import smirnoff
import openff.toolkit as tk

# openmm

# from openmm.openmm import NonbondedForce

from pymatgen.io.openmm.inputs import TopologyInput, StateInput
from pymatgen.io.openmm.utils import (
    get_box,
    get_atom_map,
    get_coordinates,
    smiles_to_atom_type_array,
    smiles_to_resname_array,
<<<<<<< HEAD
    xyz_to_molecule,
    smiles_in_topology,
    get_obmol,
=======
    molgraph_to_openff_mol,
    molgraph_from_openff_mol,
    molgraph_from_openff_topology,
    get_openff_topology,
    infer_openff_mol,
    parameterize_w_interchange,
    get_unique_subgraphs,
    molgraph_from_molecules,
    molgraph_to_openff_topology,
>>>>>>> 49f73782
)

from pymatgen.io.openmm.tests.datafiles import (
    FEC_r_xyz,
    PF6_xyz,
    trimer_txt,
    trimer_pdb,
    CCO_xyz,
    # CCO_charges,
    FEC_s_xyz,
<<<<<<< HEAD
    FEC_charges,
    Li_charges,
    PF6_charges,
    alchemy_input_set_path,
=======
    # FEC_charges,
    # Li_charges,
    # PF6_charges,
>>>>>>> 49f73782
)
from openff.units import unit

import networkx as nx
import networkx.algorithms.isomorphism as iso


def test_xyz_to_molecule():
    # TODO: add test
    return


def test_smiles_to_atom_type_array():
    O = tk.Molecule.from_smiles("O")
    CCO = tk.Molecule.from_smiles("CCO")
    mols = {O: 5, CCO: 2}
    atom_type_array = smiles_to_atom_type_array(mols)
    assert atom_type_array[0] == 0
    assert atom_type_array[15] == 3


def test_smiles_to_resname_array():
    O = tk.Molecule.from_smiles("O")
    CCO = tk.Molecule.from_smiles("CCO")
    mol_specs = [
        {"openff_mol": O, "count": 5, "name": "O"},
        {"openff_mol": CCO, "count": 5, "name": "CCO"},
    ]
    resname_array = smiles_to_resname_array(mol_specs)
    assert resname_array[0] == "O"
    assert resname_array[15] == "CCO"


def test_get_box():
    O = tk.Molecule.from_smiles("O")
    CCO = tk.Molecule.from_smiles("CCO")
    box = get_box({O: 200, CCO: 20}, 1)
    assert isinstance(box, list)
    assert len(box) == 6
    np.testing.assert_almost_equal(box[0:3], 0, 2)
    np.testing.assert_almost_equal(box[3:6], 19.59, 2)


@pytest.mark.parametrize(
    "xyz_path, smile, map_values",
    [
        (CCO_xyz, "CCO", [0, 1, 2, 3, 4, 5, 6, 7, 8]),
        (FEC_r_xyz, "O=C1OC[C@@H](F)O1", [0, 1, 2, 3, 4, 6, 7, 9, 8, 5]),
        (FEC_s_xyz, "O=C1OC[C@H](F)O1", [0, 1, 2, 3, 4, 6, 7, 9, 8, 5]),
        (PF6_xyz, "F[P-](F)(F)(F)(F)F", [1, 0, 2, 3, 4, 5, 6]),
    ],
)
def test_get_atom_map(xyz_path, smile, map_values):
    mol = pymatgen.core.Molecule.from_file(xyz_path)
    inferred_mol = infer_openff_mol(mol)
    openff_mol = openff.toolkit.topology.Molecule.from_smiles(smile)
    isomorphic, atom_map = get_atom_map(inferred_mol, openff_mol)
    assert isomorphic
    assert map_values == list(atom_map.values())


@pytest.mark.parametrize(
    "xyz_path, n_atoms, n_bonds",
    [
        (CCO_xyz, 9, 8),
        (FEC_r_xyz, 10, 10),
        (FEC_s_xyz, 10, 10),
        (PF6_xyz, 7, 6),
    ],
)
def test_infer_openff_mol(xyz_path, n_atoms, n_bonds):
    mol = pymatgen.core.Molecule.from_file(xyz_path)
    openff_mol = infer_openff_mol(mol)
    assert isinstance(openff_mol, openff.toolkit.topology.Molecule)
    assert openff_mol.n_atoms == n_atoms
    assert openff_mol.n_bonds == n_bonds


def test_get_coordinates():
    O = tk.Molecule.from_smiles("O")
    CCO = tk.Molecule.from_smiles("CCO")
    O.generate_conformers()
    coords = pymatgen.core.Molecule.from_file(CCO_xyz).cart_coords * unit.angstrom
    CCO.add_conformer(coords)
    CCO.add_conformer(coords)
    CCO.add_conformer(coords)
    coordinates = get_coordinates(
        {O: 200, CCO: 20}, box=[0, 0, 0, 19.59, 19.59, 19.59], random_seed=1
    )
    assert isinstance(coordinates, np.ndarray)
    assert len(coordinates) == 780
    assert np.min(coordinates) > -0.2
    assert np.max(coordinates) < 19.8
    assert coordinates.size == 780 * 3


def test_get_coordinates_added_geometry():
    pf6_mol = pymatgen.core.Molecule.from_file(PF6_xyz)
    pf6 = infer_openff_mol(pf6_mol)
    pf6_geometry = pymatgen.core.Molecule.from_file(PF6_xyz).cart_coords * unit.angstrom
    # pf6 = tk.Molecule.from_smiles("F[P-](F)(F)(F)(F)F")
    pf6.add_conformer(pf6_geometry)
    coordinates = get_coordinates(
        {pf6: 3},
        [0, 0, 0, 3, 3, 3],
        1,
    )
    assert len(coordinates) == 21
    np.testing.assert_almost_equal(
        np.linalg.norm(coordinates[0] - coordinates[4]), 1.6, 3
    )
    with open(trimer_txt) as file:
        trimer_smile = file.read()
    trimer_geometry = (
        pymatgen.core.Molecule.from_file(trimer_pdb).cart_coords * unit.angstrom
    )
    trimer = tk.Molecule.from_smiles(trimer_smile)
    trimer.add_conformer(trimer_geometry)

    coordinates = get_coordinates(
        {trimer: 1},
        [0, 0, 0, 20, 20, 20],
        1,
    )
    assert len(coordinates) == 217


def test_get_openff_topology():
    O = tk.Molecule.from_smiles("O")
    CCO = tk.Molecule.from_smiles("CCO")
    topology = get_openff_topology({O: 200, CCO: 20})
    assert topology.n_atoms == 780
    assert topology.n_molecules == 220
    assert topology.n_bonds == 560


<<<<<<< HEAD
def test_get_obmol():
    obmol = get_obmol({"O": 200, "CCO": 20})
    return obmol


def test_smiles_in_topology():
    topology = get_openmm_topology({"O": 200, "CCO": 20})
    unique_smiles = smiles_in_topology(topology)
    assert set(unique_smiles) == {"CCO", "O"}
    topology2_path = alchemy_input_set_path / "topology.pdb"
    state_path = alchemy_input_set_path / "state.xml"
    state = StateInput.from_file(state_path).get_state()
    positions = state.getPositions(asNumpy=True)._value
    topology2 = TopologyInput.from_file(topology2_path).get_topology()
    unique_smiles = smiles_in_topology(topology2, positions)
    assert set(unique_smiles) == {"CCO", "O", "CC(=O)O"}


@pytest.mark.parametrize(
    "charges_path, smile, atom_values",
    [
        (Li_charges, "[Li+]", [0]),
        (CCO_charges, "CCO", [0, 1, 2, 3, 4, 5, 6, 7, 8]),
        (FEC_charges, "O=C1OC[C@@H](F)O1", [0, 1, 2, 3, 4, 6, 7, 8, 9, 5]),
        (FEC_charges, "O=C1OC[C@H](F)O1", [0, 1, 2, 3, 4, 6, 7, 8, 9, 5]),
        (PF6_charges, "F[P-](F)(F)(F)(F)F", [1, 0, 2, 3, 4, 5, 6]),
    ],
)
def test_add_mol_charges_to_forcefield(charges_path, smile, atom_values):
    charges = np.load(charges_path)
    openff_mol = openff.toolkit.topology.Molecule.from_smiles(smile)
    atom_map = {i: j for i, j in enumerate(atom_values)}  # this saves some space
    mapped_charges = np.array([charges[atom_map[i]] for i in range(len(charges))])
    openff_mol.partial_charges = mapped_charges * elementary_charge
    forcefield = smirnoff.ForceField("openff_unconstrained-2.0.0.offxml")
    add_mol_charges_to_forcefield(forcefield, openff_mol)
    topology = openff_mol.to_topology()
    system = forcefield.create_openmm_system(topology)
    for force in system.getForces():
        if type(force) == NonbondedForce:
            expected = np.array([force.getParticleParameters(i)[0]._value for i in range(force.getNumParticles())])
            np.testing.assert_allclose(expected, mapped_charges, atol=0.01)


def test_assign_charges_to_mols():
    # set up partial charges
    ethanol_mol = pymatgen.core.Molecule.from_file(CCO_xyz)
    fec_mol = pymatgen.core.Molecule.from_file(FEC_s_xyz)
    ethanol_charges = np.load(CCO_charges)
    fec_charges = np.load(FEC_charges)
    partial_charges = [(ethanol_mol, ethanol_charges), (fec_mol, fec_charges)]
    # set up force field
    ethanol_smile = "CCO"
    fec_smile = "O=C1OC[C@H](F)O1"
    openff_forcefield = smirnoff.ForceField("openff_unconstrained-2.0.0.offxml")
    charged_mols = assign_charges_to_mols(
        [ethanol_smile, fec_smile],
        "am1bcc",
        {},
        partial_charges,
    )
    openff_forcefield_scaled = smirnoff.ForceField("openff_unconstrained-2.0.0.offxml")
    charged_mols_scaled = assign_charges_to_mols(
        [ethanol_smile, fec_smile],
        "am1bcc",
        {ethanol_smile: 0.9, fec_smile: 0.9},
        partial_charges,
    )
    # construct a System to make testing easier
    topology = get_openmm_topology({ethanol_smile: 50, fec_smile: 50})
    openff_topology = openff.toolkit.topology.Topology.from_openmm(topology, charged_mols)
    openff_topology_scaled = openff.toolkit.topology.Topology.from_openmm(topology, charged_mols_scaled)
    system = openff_forcefield.create_openmm_system(
        openff_topology,
        charge_from_molecules=charged_mols,
    )
    system_scaled = openff_forcefield_scaled.create_openmm_system(
        openff_topology_scaled,
        charge_from_molecules=charged_mols_scaled,
=======
# # TODO: refactor to test new parameterize system
# @pytest.mark.parametrize(
#     "charges_path, smile, atom_values",
#     [
#         (Li_charges, "[Li+]", [0]),
#         (CCO_charges, "CCO", [0, 1, 2, 3, 4, 5, 6, 7, 8]),
#         (FEC_charges, "O=C1OC[C@@H](F)O1", [0, 1, 2, 3, 4, 6, 7, 8, 9, 5]),
#         (FEC_charges, "O=C1OC[C@H](F)O1", [0, 1, 2, 3, 4, 6, 7, 8, 9, 5]),
#         (PF6_charges, "F[P-](F)(F)(F)(F)F", [1, 0, 2, 3, 4, 5, 6]),
#     ],
# )
# def test_add_mol_charges_to_forcefield(charges_path, smile, atom_values):
#     charges = np.load(charges_path)
#     openff_mol = openff.toolkit.topology.Molecule.from_smiles(smile)
#     atom_map = {i: j for i, j in enumerate(atom_values)}  # this saves some space
#     mapped_charges = np.array([charges[atom_map[i]] for i in range(len(charges))])
#     openff_mol.partial_charges = mapped_charges * elementary_charge
#     forcefield = smirnoff.ForceField("openff_unconstrained-2.0.0.offxml")
#     add_mol_charges_to_forcefield(forcefield, openff_mol)
#     topology = openff_mol.to_topology()
#     system = forcefield.create_openmm_system(topology)
#     for force in system.getForces():
#         if type(force) == NonbondedForce:
#             expected = np.array([force.getParticleParameters(i)[0]._value for i in range(force.getNumParticles())])
#             np.testing.assert_allclose(expected, mapped_charges, atol=0.01)


# # TODO refactor to test new parameterize system
# def test_parameterize_system():
#     # TODO: add test here to see if I am adding charges?
#     topology = get_openmm_topology({"O": 200, "CCO": 20})
#     smile_strings = ["O", "CCO"]
#     box = [0, 0, 0, 19.59, 19.59, 19.59]
#     force_field = "Sage"
#     partial_charge_method = "am1bcc"
#     system = parameterize_system(
#         topology,
#         smile_strings,
#         box,
#         force_field=force_field,
#         partial_charge_method=partial_charge_method,
#         partial_charge_scaling={},
#         partial_charges=[],
#     )
#     assert system.getNumParticles() == 780
#     assert system.usesPeriodicBoundaryConditions()
#
#
# # TODO: refactor to test new parameterize system
# @pytest.mark.parametrize("w_ff, sm_ff", [("spce", "gaff"), ("spce", "sage"), ("tip3p", "gaff")])
# def test_parameterize_mixed_forcefield_system(w_ff, sm_ff):
#     # TODO: test with charges
#     # TODO: periodic boundaries assertion
#     # TODO: assert forcefields assigned correctly
#     topology = get_openmm_topology({"O": 200, "CCO": 20})
#     smile_strings = ["O", "CCO"]
#     box = [0, 0, 0, 19.59, 19.59, 19.59]
#     force_field = {"O": w_ff, "CCO": sm_ff}
#     partial_charge_method = "am1bcc"
#     system = parameterize_system(
#         topology,
#         smile_strings,
#         box,
#         force_field=force_field,
#         partial_charge_method=partial_charge_method,
#         partial_charge_scaling={},
#         partial_charges=[],
#     )
#     assert len(system.getForces()) > 0
#     wforce = system.getForces()[0].getBondParameters(0)
#     notwforce = system.getForces()[0].getBondParameters(401)
#     assert wforce != notwforce
#     assert system.getNumParticles() == 780
#     assert system.usesPeriodicBoundaryConditions()
#
#
# # TODO refactor, perhaps disable for now
# @pytest.mark.parametrize("modela, modelb", [("spce", "tip3p"), ("amber14/tip3p.xml", "amber14/tip3pfb.xml")])
# def test_water_models(modela, modelb):
#     topology = get_openmm_topology({"O": 200})
#     smile_strings = ["O"]
#     box = [0, 0, 0, 19.59, 19.59, 19.59]
#     force_field_a = {"O": modela}
#     partial_charge_method = "am1bcc"
#     system_a = parameterize_system(
#         topology,
#         smile_strings,
#         box,
#         force_field=force_field_a,
#         partial_charge_method=partial_charge_method,
#         partial_charge_scaling={},
#         partial_charges=[],
#     )
#     force_field_b = {"O": modelb}
#     partial_charge_method = "am1bcc"
#     system_b = parameterize_system(
#         topology,
#         smile_strings,
#         box,
#         force_field=force_field_b,
#         partial_charge_method=partial_charge_method,
#         partial_charge_scaling={},
#         partial_charges=[],
#     )
#     force_a = system_a.getForces()[0].getBondParameters(0)
#     force_b = system_b.getForces()[0].getBondParameters(0)
#     # assert rOH is different for two different water models
#     assert force_a[2] != force_b[2]


def test_parameterize_w_interchange():
    O = tk.Molecule.from_smiles("O")
    CCO = tk.Molecule.from_smiles("CCO")
    O.assign_partial_charges("am1bcc")
    CCO.assign_partial_charges("am1bcc")

    o_spec = dict(
        smile="O",
        count=200,
        name="O",
        forcefield="sage",
        formal_charge=0,
        openff_mol=O,
>>>>>>> 49f73782
    )
    cco_spec = dict(
        smile="CCO",
        count=200,
        name="CCO",
        forcefield="sage",
        formal_charge=0,
        openff_mol=CCO,
    )

    topology = get_openff_topology({O: 200, CCO: 20})
    box = np.array([0, 0, 0, 19.59, 19.59, 19.59])
    parameterize_w_interchange(topology, [o_spec, cco_spec], box)


def test_get_unique_subgraphs_basic():
    O = tk.Molecule.from_smiles("O")
    CCO = tk.Molecule.from_smiles("CCO")
    tk.Molecule.from_smiles("CO")

    o_graph = molgraph_from_openff_mol(O)
    cco_graph = molgraph_from_openff_mol(CCO)

    unique_subgraphs = get_unique_subgraphs([o_graph, cco_graph, cco_graph, cco_graph])

    assert len(unique_subgraphs) == 2


def test_get_unique_subgraphs_from_topology():
    O = tk.Molecule.from_smiles("O")
    CCO = tk.Molecule.from_smiles("CCO")
    CO = tk.Molecule.from_smiles("CO")
    topology = get_openff_topology({O: 200, CCO: 20, CO: 20})

    molgraph = molgraph_from_openff_topology(topology)
    subgraphs = molgraph.get_disconnected_fragments()
    unique_subgraphs = get_unique_subgraphs(subgraphs)

    assert len(unique_subgraphs) == 3

    o_graph = molgraph_from_openff_mol(O)
    cco_graph = molgraph_from_openff_mol(CCO)

    unique_subgraphs = get_unique_subgraphs([o_graph, cco_graph, cco_graph, cco_graph])

    assert len(unique_subgraphs) == 2


def test_molgraph_from_atom_bonds():
    import networkx as nx
    import networkx.algorithms.isomorphism as iso

    pf6_openff = openff.toolkit.topology.Molecule.from_smiles("F[P-](F)(F)(F)(F)F")

    pf6_graph = molgraph_from_molecules([pf6_openff])

    assert len(pf6_graph.molecule) == 7
    assert pf6_graph.molecule.charge == -1

    em = iso.categorical_edge_match("weight", 1)

    pf6_openff2 = molgraph_to_openff_mol(pf6_graph)
    pf6_graph2 = molgraph_from_openff_mol(pf6_openff2)
    assert nx.is_isomorphic(pf6_graph.graph, pf6_graph2.graph, edge_match=em)


def test_molgraph_from_openff_mol():
    from pymatgen.analysis.local_env import OpenBabelNN

    cco_openff = openff.toolkit.topology.Molecule.from_smiles("CCO")
    cco_openff.assign_partial_charges("mmff94")

    cco_molgraph_1 = molgraph_from_openff_mol(cco_openff)

    assert len(cco_molgraph_1.molecule) == 9
    assert cco_molgraph_1.molecule.charge == 0
    assert len(cco_molgraph_1.graph.edges) == 8

    cco_pmg = pymatgen.core.Molecule.from_file(CCO_xyz)
    cco_molgraph_2 = MoleculeGraph.with_local_env_strategy(cco_pmg, OpenBabelNN())

    em = iso.categorical_edge_match("weight", 1)

    assert nx.is_isomorphic(cco_molgraph_1.graph, cco_molgraph_2.graph, edge_match=em)


def test_molgraph_to_openff_pf6():
    """transform a water MoleculeGraph to a OpenFF water molecule"""
    pf6_mol = pymatgen.core.Molecule.from_file(PF6_xyz)
    pf6_mol.set_charge_and_spin(charge=-1)
    pf6_molgraph = MoleculeGraph.with_edges(
        pf6_mol,
        {
            (0, 1): {"weight": 1},
            (0, 2): {"weight": 1},
            (0, 3): {"weight": 1},
            (0, 4): {"weight": 1},
            (0, 5): {"weight": 1},
            (0, 6): {"weight": 1},
        },
    )

    pf6_openff_1 = openff.toolkit.topology.Molecule.from_smiles("F[P-](F)(F)(F)(F)F")

    pf6_openff_2 = molgraph_to_openff_mol(pf6_molgraph)
    assert pf6_openff_1 == pf6_openff_2


def test_molgraph_to_openff_cco():
    from pymatgen.analysis.local_env import OpenBabelNN

    cco_pmg = pymatgen.core.Molecule.from_file(CCO_xyz)
    cco_molgraph = MoleculeGraph.with_local_env_strategy(cco_pmg, OpenBabelNN())

    cco_openff_1 = molgraph_to_openff_mol(cco_molgraph)

    cco_openff_2 = openff.toolkit.topology.Molecule.from_smiles("CCO")
    cco_openff_2.assign_partial_charges("mmff94")

    assert cco_openff_1 == cco_openff_2


def test_molgraph_from_openff_topology():
    O = tk.Molecule.from_smiles("O")
    CCO = tk.Molecule.from_smiles("CCO")

    topology = get_openff_topology({O: 200, CCO: 20})
    molgraph = molgraph_from_openff_topology(topology)

    subgraphs = molgraph.get_disconnected_fragments()

    # assert each molecule lengths in molgraph are the same as molecule lengths in topology
    mol_lengths = [len(mol.atoms) for mol in topology.molecules]
    molgraph_lengths = [len(subgraph.molecule) for subgraph in subgraphs]
    np.testing.assert_almost_equal(mol_lengths, molgraph_lengths)

    subgraphs = molgraph.get_disconnected_fragments()
    return


def test_molgraph_to_openff_topology():
    O = tk.Molecule.from_smiles("O")
    CCO = tk.Molecule.from_smiles("CCO")

    topology = get_openff_topology({O: 2, CCO: 1})
    molgraph = molgraph_from_openff_topology(topology)

    topology_2, index_map = molgraph_to_openff_topology(molgraph)

    assert topology.n_atoms == topology_2.n_atoms
    assert topology.n_molecules == topology_2.n_molecules
    assert topology.n_bonds == topology_2.n_bonds

    molgraph.add_edge(0, 6)
    topology_3, _ = molgraph_to_openff_topology(molgraph)
    assert topology_3.n_molecules == 2
    assert topology_3.n_atoms == 15
    assert topology_3.n_bonds == 13<|MERGE_RESOLUTION|>--- conflicted
+++ resolved
@@ -11,18 +11,12 @@
 
 # from openmm.openmm import NonbondedForce
 
-from pymatgen.io.openmm.inputs import TopologyInput, StateInput
 from pymatgen.io.openmm.utils import (
     get_box,
     get_atom_map,
     get_coordinates,
     smiles_to_atom_type_array,
     smiles_to_resname_array,
-<<<<<<< HEAD
-    xyz_to_molecule,
-    smiles_in_topology,
-    get_obmol,
-=======
     molgraph_to_openff_mol,
     molgraph_from_openff_mol,
     molgraph_from_openff_topology,
@@ -32,7 +26,6 @@
     get_unique_subgraphs,
     molgraph_from_molecules,
     molgraph_to_openff_topology,
->>>>>>> 49f73782
 )
 
 from pymatgen.io.openmm.tests.datafiles import (
@@ -43,16 +36,10 @@
     CCO_xyz,
     # CCO_charges,
     FEC_s_xyz,
-<<<<<<< HEAD
-    FEC_charges,
-    Li_charges,
-    PF6_charges,
-    alchemy_input_set_path,
-=======
     # FEC_charges,
     # Li_charges,
     # PF6_charges,
->>>>>>> 49f73782
+    # alchemy_input_set_path,
 )
 from openff.units import unit
 
@@ -189,87 +176,6 @@
     assert topology.n_bonds == 560
 
 
-<<<<<<< HEAD
-def test_get_obmol():
-    obmol = get_obmol({"O": 200, "CCO": 20})
-    return obmol
-
-
-def test_smiles_in_topology():
-    topology = get_openmm_topology({"O": 200, "CCO": 20})
-    unique_smiles = smiles_in_topology(topology)
-    assert set(unique_smiles) == {"CCO", "O"}
-    topology2_path = alchemy_input_set_path / "topology.pdb"
-    state_path = alchemy_input_set_path / "state.xml"
-    state = StateInput.from_file(state_path).get_state()
-    positions = state.getPositions(asNumpy=True)._value
-    topology2 = TopologyInput.from_file(topology2_path).get_topology()
-    unique_smiles = smiles_in_topology(topology2, positions)
-    assert set(unique_smiles) == {"CCO", "O", "CC(=O)O"}
-
-
-@pytest.mark.parametrize(
-    "charges_path, smile, atom_values",
-    [
-        (Li_charges, "[Li+]", [0]),
-        (CCO_charges, "CCO", [0, 1, 2, 3, 4, 5, 6, 7, 8]),
-        (FEC_charges, "O=C1OC[C@@H](F)O1", [0, 1, 2, 3, 4, 6, 7, 8, 9, 5]),
-        (FEC_charges, "O=C1OC[C@H](F)O1", [0, 1, 2, 3, 4, 6, 7, 8, 9, 5]),
-        (PF6_charges, "F[P-](F)(F)(F)(F)F", [1, 0, 2, 3, 4, 5, 6]),
-    ],
-)
-def test_add_mol_charges_to_forcefield(charges_path, smile, atom_values):
-    charges = np.load(charges_path)
-    openff_mol = openff.toolkit.topology.Molecule.from_smiles(smile)
-    atom_map = {i: j for i, j in enumerate(atom_values)}  # this saves some space
-    mapped_charges = np.array([charges[atom_map[i]] for i in range(len(charges))])
-    openff_mol.partial_charges = mapped_charges * elementary_charge
-    forcefield = smirnoff.ForceField("openff_unconstrained-2.0.0.offxml")
-    add_mol_charges_to_forcefield(forcefield, openff_mol)
-    topology = openff_mol.to_topology()
-    system = forcefield.create_openmm_system(topology)
-    for force in system.getForces():
-        if type(force) == NonbondedForce:
-            expected = np.array([force.getParticleParameters(i)[0]._value for i in range(force.getNumParticles())])
-            np.testing.assert_allclose(expected, mapped_charges, atol=0.01)
-
-
-def test_assign_charges_to_mols():
-    # set up partial charges
-    ethanol_mol = pymatgen.core.Molecule.from_file(CCO_xyz)
-    fec_mol = pymatgen.core.Molecule.from_file(FEC_s_xyz)
-    ethanol_charges = np.load(CCO_charges)
-    fec_charges = np.load(FEC_charges)
-    partial_charges = [(ethanol_mol, ethanol_charges), (fec_mol, fec_charges)]
-    # set up force field
-    ethanol_smile = "CCO"
-    fec_smile = "O=C1OC[C@H](F)O1"
-    openff_forcefield = smirnoff.ForceField("openff_unconstrained-2.0.0.offxml")
-    charged_mols = assign_charges_to_mols(
-        [ethanol_smile, fec_smile],
-        "am1bcc",
-        {},
-        partial_charges,
-    )
-    openff_forcefield_scaled = smirnoff.ForceField("openff_unconstrained-2.0.0.offxml")
-    charged_mols_scaled = assign_charges_to_mols(
-        [ethanol_smile, fec_smile],
-        "am1bcc",
-        {ethanol_smile: 0.9, fec_smile: 0.9},
-        partial_charges,
-    )
-    # construct a System to make testing easier
-    topology = get_openmm_topology({ethanol_smile: 50, fec_smile: 50})
-    openff_topology = openff.toolkit.topology.Topology.from_openmm(topology, charged_mols)
-    openff_topology_scaled = openff.toolkit.topology.Topology.from_openmm(topology, charged_mols_scaled)
-    system = openff_forcefield.create_openmm_system(
-        openff_topology,
-        charge_from_molecules=charged_mols,
-    )
-    system_scaled = openff_forcefield_scaled.create_openmm_system(
-        openff_topology_scaled,
-        charge_from_molecules=charged_mols_scaled,
-=======
 # # TODO: refactor to test new parameterize system
 # @pytest.mark.parametrize(
 #     "charges_path, smile, atom_values",
@@ -393,7 +299,6 @@
         forcefield="sage",
         formal_charge=0,
         openff_mol=O,
->>>>>>> 49f73782
     )
     cco_spec = dict(
         smile="CCO",
