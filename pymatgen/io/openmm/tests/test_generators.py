--- conflicted
+++ resolved
@@ -5,13 +5,9 @@
 import monty.serialization
 
 # cheminformatics
-
 import numpy as np
 
-<<<<<<< HEAD
-=======
 from pymatgen.io.openmm.schema import InputMoleculeSpec
->>>>>>> 49f73782
 
 # openff
 
@@ -153,7 +149,9 @@
     def test_get_alchemical_input_set(self, acetic_ethanol_condensation):
         generator = OpenMMAlchemyGen(force_field="sage")
         input_set = generator.get_input_set(
-            {"O": 200, "CC(=O)O": 10, "CCO": 10}, reaction=acetic_ethanol_condensation, density=1
+            {"O": 200, "CC(=O)O": 10, "CCO": 10},
+            reaction=acetic_ethanol_condensation,
+            density=1,
         )
         assert input_set
 
