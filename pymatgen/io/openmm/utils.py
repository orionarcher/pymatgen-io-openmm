"""
Utility functions for OpenMM simulation setup.
"""
from typing import Dict, List, Tuple, Union
import pathlib
from pathlib import Path
import warnings
import tempfile

import numpy as np
from openbabel import pybel
import parmed
import rdkit
import openff
from openff.toolkit.typing.engines import smirnoff
from openff.toolkit.typing.engines.smirnoff.parameters import LibraryChargeHandler
import openmm
from openmm.openmm import System
from openmm.unit import elementary_charge
from openmm.app import Topology
from openmm.app import ForceField as omm_ForceField
from openmm.app.forcefield import PME
from openmmforcefields.generators import (
    GAFFTemplateGenerator,
    SMIRNOFFTemplateGenerator,
)

import pymatgen
from pymatgen.io.babel import BabelMolAdaptor
from pymatgen.io.xyz import XYZ
from pymatgen.io.packmol import PackmolBoxGen


def smiles_to_atom_type_array(smiles: Dict[str, int]) -> np.ndarray:
    """
    Convert a SMILE to an array of atom types.

    Args:
        smiles:

    Returns:

    """
    offset = 0
    all_types_list = []
    for smile, count in smiles.items():
        mol = smile_to_molecule(smile)
        types = np.arange(offset, offset + len(mol))
        types_array = np.hstack([types for _ in range(count)])
        all_types_list.append(types_array)
        offset += len(mol)
    return np.concatenate(all_types_list)


def smiles_to_resname_array(smiles: Dict[str, int], names: Dict[str, str] = None) -> np.ndarray:
    """
    Convert a list of SMILEs to an array of residue names.

    Args:
        smiles:
        names: dictionary of residue names for each smile, where keys are smiles
        and values are residue names. If not provided, residue names will be set
        to the smile.

    Returns:
        resname_array: array of residue names.
    """
    names = names or {}
    resnames = []
    for smile in smiles.keys():
        smile_size = len(smile_to_molecule(smile))
        name = names.get(smile) or smile
        resnames.extend([name] * smiles[smile] * smile_size)
    return np.array(resnames)


def xyz_to_molecule(mol_geometry: Union[pymatgen.core.Molecule, str, Path]) -> pymatgen.core.Molecule:
    """
    Convert a XYZ file to a Pymatgen.Molecule.

    Accepts a str or pathlib.Path file that can be parsed for xyz coordinates from OpenBabel and
    returns a Pymatgen.Molecule. If a Pymatgen.Molecule is passed in, it is returned unchanged.

    Args:
        mol_geometry:

    Returns:

    """
    if isinstance(mol_geometry, (str, Path)):
        mol_geometry = pymatgen.core.Molecule.from_file(str(mol_geometry))
    return mol_geometry


def smile_to_parmed_structure(smile: str) -> parmed.Structure:
    """
    Convert a SMILE to a Parmed.Structure.
    """
    mol = pybel.readstring("smi", smile)
    mol.addh()
    mol.make3D()
    with tempfile.NamedTemporaryFile() as f:
        mol.write(format="mol", filename=f.name, overwrite=True)
        # load_file is returning a list for some reason
        structure = parmed.load_file(f.name)[0]
    return structure


def smile_to_molecule(smile: str) -> pymatgen.core.Molecule:
    """
    Convert a SMILE to a Pymatgen.Molecule.
    """
    mol = pybel.readstring("smi", smile)
    mol.addh()
    mol.make3D()
    adaptor = BabelMolAdaptor(mol.OBMol)
    return adaptor.pymatgen_mol


def get_box(smiles: Dict[str, int], density: float) -> List[float]:
    """
    Calculates the dimensions of a cube necessary to contain the given molecules with
    given density. The corner of the cube is at the origin. Units are angstrom.

    Args:
        smiles: keys are smiles and values are number of that molecule to pack
        density: guessed density of the solution, larger densities will lead to smaller cubes.

    Returns:
        dimensions: array of [0, 0, 0, side_length, side_length, side_length]
    """
    cm3_to_A3 = 1e24
    NA = 6.02214e23
    mols = [smile_to_molecule(smile) for smile in smiles.keys()]
    mol_mw = np.array([mol.composition.weight for mol in mols])
    counts = np.array(list(smiles.values()))
    total_weight = sum(mol_mw * counts)
    box_volume = total_weight * cm3_to_A3 / (NA * density)
    side_length = round(box_volume ** (1 / 3), 2)
    return [0, 0, 0, side_length, side_length, side_length]


def n_mols_from_mass_ratio(n_mol: int, smiles: List[str], mass_ratio: List[float]) -> np.ndarray:
    """
    Calculates the number of mols needed to yield a given mass ratio.

    Args:
        n_mol: total number of mols. returned array will sum to n_mol. e.g. sum(n_mols) = n_mol.
        smiles: a list of smiles. e.g. ["O", "CCO"]
        mass_ratio: mass ratio of smiles. e.g. [9, 1]

    Returns:
        n_mols: number of each smile needed for mass ratio.
    """
    mols = [smile_to_molecule(smile) for smile in smiles]
    mws = np.array([mol.composition.weight for mol in mols])
    mol_ratio = np.array(mass_ratio) / mws
    mol_ratio /= sum(mol_ratio)
    return np.round(mol_ratio * n_mol)


def n_mols_from_volume_ratio(
    n_mol: int, smiles: List[str], volume_ratio: List[float], densities: List[float]
) -> np.ndarray:
    """
    Calculates the number of mols needed to yield a given volume ratio.

    Args:
        n_mol: total number of mols. returned array will sum to n_mol. e.g. sum(n_mols) = n_mol.
        smiles: a list of smiles. e.g. ["O", "CCO"]
        volume_ratio: volume ratio of smiles. e.g. [9, 1]
        densities: density of each smile. e.g. [1, 0.79]

    Returns:
        n_mols: number of each smile needed for volume ratio.

    """
    mass_ratio = np.array(volume_ratio) * np.array(densities)
    return n_mols_from_mass_ratio(n_mol, smiles, mass_ratio)


def n_solute_from_molarity(molarity: float, volume: float) -> int:
    """
    Calculates the number of solute molecules needed for a given molarity.

    Args:
        molarity: molarity of solute desired.
        volume: volume of box in liters.

    Returns:
        n_solute: number of solute molecules

    """
    NA = 6.02214e23
    n_solute = volume * NA * molarity
    return round(n_solute)


def calculate_molarity(volume, n_solute):
    """
    Calculate the molarity of a number of solutes in a volume.
    """
    NA = 6.02214e23
    molarity = n_solute / (volume * NA)
    return molarity


def get_atom_map(inferred_mol, openff_mol) -> Tuple[bool, Dict[int, int]]:
    """
    Get a mapping between two openff Molecules.
    """
    # do not apply formal charge restrictions
    kwargs = dict(
        return_atom_map=True,
        formal_charge_matching=False,
    )
    isomorphic, atom_map = openff.toolkit.topology.Molecule.are_isomorphic(openff_mol, inferred_mol, **kwargs)
    if isomorphic:
        return True, atom_map
    # relax stereochemistry restrictions
    kwargs["atom_stereochemistry_matching"] = False
    kwargs["bond_stereochemistry_matching"] = False
    isomorphic, atom_map = openff.toolkit.topology.Molecule.are_isomorphic(openff_mol, inferred_mol, **kwargs)
    if isomorphic:
        print(f"stereochemistry ignored when matching inferred" f"mol: {openff_mol} to {inferred_mol}")
        return True, atom_map
    # relax bond order restrictions
    kwargs["bond_order_matching"] = False
    isomorphic, atom_map = openff.toolkit.topology.Molecule.are_isomorphic(openff_mol, inferred_mol, **kwargs)
    if isomorphic:
        print(f"stereochemistry ignored when matching inferred" f"mol: {openff_mol} to {inferred_mol}")
        print(f"bond_order restrictions ignored when matching inferred" f"mol: {openff_mol} to {inferred_mol}")
        return True, atom_map
    return False, {}


def infer_openff_mol(
    mol_geometry: pymatgen.core.Molecule,
) -> openff.toolkit.topology.Molecule:
    """
    Infer an OpenFF molecule from xyz coordinates.
    """
    with tempfile.NamedTemporaryFile() as f:
        # these next 4 lines are cursed
        pybel_mol = BabelMolAdaptor(mol_geometry).pybel_mol  # pymatgen Molecule
        pybel_mol.write("mol2", filename=f.name, overwrite=True)  # pybel Molecule
        rdmol = rdkit.Chem.MolFromMol2File(f.name, removeHs=False)  # rdkit Molecule
    inferred_mol = openff.toolkit.topology.Molecule.from_rdkit(rdmol, hydrogens_are_explicit=True)  # OpenFF Molecule
    return inferred_mol


def order_molecule_like_smile(smile: str, geometry: pymatgen.core.Molecule):
    """
    Order sites in a pymatgen Molecule to match the canonical ordering generated by rdkit.
    """
    inferred_mol = infer_openff_mol(geometry)
    openff_mol = openff.toolkit.topology.Molecule.from_smiles(smile)
    is_isomorphic, atom_map = get_atom_map(inferred_mol, openff_mol)
    new_molecule = pymatgen.core.Molecule.from_sites([geometry.sites[i] for i in atom_map.values()])
    return new_molecule


def get_coordinates(
    smiles: Dict[str, int],
    box: List[float],
    random_seed: int = -1,
<<<<<<< HEAD
    smile_geometries: Dict[str, pymatgen.core.Molecule] = None,
=======
    packmol_timeout: int = 30,
    smile_geometries: Dict[str, Union[pymatgen.core.Molecule, str, Path]] = None,
>>>>>>> c153f288
) -> np.ndarray:
    """
    Pack the box with the molecules specified by smiles.

    Args:
        smiles: keys are smiles and values are number of that molecule to pack
        box: list of [xlo, ylo, zlo, xhi, yhi, zhi]
        random_seed: the random seed used by packmol
        smile_geometries: a dictionary of smiles and their respective geometries. The
            geometries can be pymatgen Molecules or any file with geometric information
            that can be parsed by OpenBabel.

    Returns:
        array of coordinates for each atom in the box.
    """
    smile_geometries = smile_geometries if smile_geometries else {}
    molecule_geometries = {}
    for smile in smiles.keys():
        if smile in smile_geometries:
            geometry = smile_geometries[smile]
            molecule_geometries[smile] = order_molecule_like_smile(smile, geometry)
            assert len(geometry) > 0, (
                f"It appears Pymatgen was unable to establish "
                f"an isomorphism between the included geometry "
                f"for {smile} and the molecular graph generated "
                f"by the input file itself. Please ensure you "
                f"included a matching smile and geometry."
            )
        else:
            molecule_geometries[smile] = smile_to_molecule(smile)

    packmol_molecules = []
    for i, smile_count_tuple in enumerate(smiles.items()):
        smile, count = smile_count_tuple
        packmol_molecules.append(
            {
                "name": str(i),
                "number": count,
                "coords": molecule_geometries[smile],
            }
        )
    with tempfile.TemporaryDirectory() as scratch_dir:
        pw = PackmolBoxGen(seed=random_seed).get_input_set(molecules=packmol_molecules, box=box)
        pw.write_input(scratch_dir)
<<<<<<< HEAD
        pw.run(scratch_dir)
        coordinates = XYZ.from_file(pathlib.Path(scratch_dir, "packmol_out.xyz")).as_dataframe()
=======
        pw.run(scratch_dir, timeout = packmol_timeout)
        coordinates = XYZ.from_file(
            pathlib.Path(scratch_dir, "packmol_out.xyz")
        ).as_dataframe()
>>>>>>> c153f288
    raw_coordinates = coordinates.loc[:, "x":"z"].values  # type: ignore
    return raw_coordinates


def get_openmm_topology(smiles: Dict[str, int]) -> openmm.app.Topology:
    """
    Returns an openmm topology with the given SMILEs at the given counts.

    The topology does not contain coordinates.

    Parameters:
        smiles: keys are smiles and values are number of that molecule to pack

    Returns:
        an openmm.app.Topology
    """
    structures = [smile_to_parmed_structure(smile) for smile in smiles.keys()]
    counts = list(smiles.values())
    combined_structs = parmed.Structure()
    for struct, count in zip(structures, counts):
        combined_structs += struct * count
    return combined_structs.topology


def add_mol_charges_to_forcefield(
    forcefield: smirnoff.ForceField,
    charged_openff_mol: List[openff.toolkit.topology.Molecule],
) -> smirnoff.ForceField:
    """
    This is currently depreciated. It may be used in the future.
    """
    charge_type = LibraryChargeHandler.LibraryChargeType.from_molecule(charged_openff_mol)
    forcefield["LibraryCharges"].add_parameter(parameter=charge_type)
    return forcefield


def assign_charges_to_mols(
    smile_strings: List[str],
    partial_charge_method: str,
    partial_charge_scaling: Dict[str, float],
    partial_charges: List[Tuple[pymatgen.core.Molecule, np.ndarray]],
):
    """

    This will modify the original force field, not make a copy.

    Args:
        smile_strings: A list of SMILEs strings
        partial_charge_scaling: A dictionary of partial charge scaling for particular species. Keys
        are SMILEs and values are the scaling factor.
        partial_charges: A list of tuples, where the first element of each tuple is a molecular
            geometry and the second element is an array of charges. The geometry can be a
            pymatgen.Molecule or a path to an xyz file. The geometry and charges must have the
            same atom ordering.

    Returns:
       List of charged openff Molecules
    """
    # loop through partial charges to add to force field
    matched_mols = set()
    inferred_mols = set()
    charged_mols = []
    for smile in smile_strings:
        # detect charge scaling, set scaling parameter
        if smile in partial_charge_scaling.keys():
            charge_scaling = partial_charge_scaling[smile]
        else:
            charge_scaling = 1
        openff_mol = openff.toolkit.topology.Molecule.from_smiles(smile)
        # assign charges from isomorphic charges, if they exist
        is_isomorphic = False
        for mol_xyz, charges in partial_charges:
            inferred_mol = infer_openff_mol(mol_xyz)
            inferred_mols.add(inferred_mol)
            is_isomorphic, atom_map = get_atom_map(inferred_mol, openff_mol)
            # if is_isomorphic to a mol_xyz in the system, add to openff_mol else, warn user
            if is_isomorphic:
                reordered_charges = np.array([charges[atom_map[i]] for i, _ in enumerate(charges)])
                openff_mol.partial_charges = reordered_charges * charge_scaling * elementary_charge
                matched_mols.add(inferred_mol)
                break
        if not is_isomorphic:
            # assign partial charges if there was no match
            if openff_mol.n_atoms == 1:
                # the total_charge should be used, am1bcc will fail on a single atom
                chg = np.array([openff_mol.total_charge._value]) * charge_scaling * elementary_charge
                openff_mol.partial_charges = chg
            else:
                openff_mol.assign_partial_charges(partial_charge_method)
                openff_mol.partial_charges = openff_mol.partial_charges * charge_scaling
        # finally, add charged mol to force_field
        charged_mols.append(openff_mol)
        # return a warning if some partial charges were not matched to any mol_xyz
    for unmatched_mol in inferred_mols - matched_mols:
        warnings.warn(f"{unmatched_mol} in partial_charges is not isomorphic to any SMILE in the system.")
    return charged_mols


def assign_small_molecule_ff(molecules: List[openff.toolkit.topology.Molecule], forcefield_name: str):
    """
    Args:
    molecules: List of openff Molecule objects
    forcefield_name: Name of forcefield to apply to the Molecules, can be
                    the absolute path recognized by OpenMM,
                    e.g. "openff-2.0.0" or the generic name, e.g. "sage"

    Returns:
    OpenMM Template
    """
    smirnoff_ff_names = SMIRNOFFTemplateGenerator.INSTALLED_FORCEFIELDS
    gaff_ff_names = GAFFTemplateGenerator.INSTALLED_FORCEFIELDS
    template = None
    if forcefield_name == "sage" or forcefield_name in smirnoff_ff_names:
        ff_name = "openff-2.0.0" if forcefield_name == "sage" else forcefield_name
        template = SMIRNOFFTemplateGenerator(molecules=molecules, forcefield=ff_name)

    elif forcefield_name == "gaff" or forcefield_name in gaff_ff_names:
        ff_name = "gaff-2.11" if forcefield_name == "gaff" else forcefield_name
        template = GAFFTemplateGenerator(molecules=molecules, forcefield=ff_name)
    else:
        raise NotImplementedError(
            f"{forcefield_name} is not supported."
            f"currently only these force fields are supported:"
            f" {' '.join(smirnoff_ff_names + gaff_ff_names)}.\n"
            f"Please select one of the supported force fields."
        )
    return template


def assign_biopolymer_and_water_ff(openmm_forcefield: openmm.app.forcefield, forcefield_assignment: List[str]):
    """

    Args:
    openmm_forcefield: OpenMM forcefield to be updated with forcefield choices
    forcefield_assignment: List of forcefield names to be added to the OpenMM
                        forcefield. Supports casual naming, e.g. "tip3p" or
                        "spce" instead of specigying the full path in OpenMM

    Returns:
    OpenMM Forcefield populated with chosen forcefields
    """
    water_assignment = {
        "amber": {"spce": "amber14/spce.xml", "tip3p": "amber14/tip3p.xml"},
        "charmm": {"spce": "charmm36/spce.xml", "tip3p": "charmm36/water.xml"},
        "no_biomolecule": {"spce": "spce.xml", "tip3p": "tip3p.xml"},
    }
    basic_water_ffs = ["tip3p", "spce"]
    biopolymer_ff_category = None
    for ff in forcefield_assignment:
        temp_ff_string = None
        if "amber" in ff.lower():
            temp_ff_string = "amber"
        elif "charmm" in ff.lower():
            temp_ff_string = "charmm"
        if temp_ff_string:
            if biopolymer_ff_category is None:
                biopolymer_ff_category = temp_ff_string
            else:
                if biopolymer_ff_category != temp_ff_string:
                    warnings.warn(
                        f"Did you mean to mix {temp_ff_string} and " f"{biopolymer_ff_category} force fields?"
                    )

    ff_to_load = None
    for ff in forcefield_assignment:
        if ff in basic_water_ffs:
            # Ensure the water model matches the large molecule model
            if biopolymer_ff_category:
                if ff in water_assignment[biopolymer_ff_category].keys():
                    ff_to_load = water_assignment[biopolymer_ff_category][ff]
                else:
                    warnings.warn(f"Did you mean to use {ff} with the " f"{biopolymer_ff_category} force field?")
            # If there isn't a large molecule forcefield required,
            # assume amber14
            else:
                ff_to_load = water_assignment["no_biomolecule"][ff]
        # TODO: Add lookup to ensure the ff is allowable
        # This allows custom ff strings
        else:
            ff_to_load = ff
        openmm_forcefield.loadFile(ff_to_load)
    return openmm_forcefield


def parameterize_system(
    topology: Topology,
    smile_strings: List[str],
    box: List[float],
    force_field: Union[str, Dict[str, str]] = "sage",
    partial_charge_method: str = "am1bcc",
    partial_charge_scaling: Dict[str, float] = None,
    partial_charges: List[Tuple[pymatgen.core.Molecule, np.ndarray]] = [],
    return_charged_mols: bool = False,
) -> Union[System, Tuple[System, List[openff.toolkit.topology.Molecule]]]:
    """
    Parameterize an OpenMM system.

    Args:
        topology: an OpenMM topology.
        smile_strings: a list of SMILEs representing each molecule in the system.
        box: list of [xlo, ylo, zlo, xhi, yhi, zhi] in nanometers.
        force_field: Name of the force field or dict of forcefields for each
                    small molecule, e.g. {"O": "spce"}. Small molecule
                    forcefields and water models can either be provided
                    informally, i.e. "gaff" or "sage" for small molecules,
                    or "spce" pr "tip3p" for water, or can be
                    formally defined with OpenMM filenames,
                    e.g. "charmm36/water.xml". Large molecule forcefields
                    must be specified with the full path,
                    e.g. "amber14/protein.ff14SB.xml". 4 or more point water
                    models are currently not supported!
        partial_charge_method: Method for OpenFF partial charge assignment
                                for small molecules without charges provided
                                in partial_charges
        partial_charge_scaling: Scaling for partial charges, as a dict
                                of {str: float, . . .}, e.g. {"[Li+]": 0.8}
        partial_charges: List of tuples of (molecule, charges).
                        The Molecule can be a Pymatgen Molecule or the
                        path to a structure file that can be parsed by
                        Pymatgen. Charges is a numpy array with length equal
                         to the number of sites in the molecule.

    Returns:
        an OpenMM.system
    """
    partial_charge_scaling = partial_charge_scaling or {}
    partial_charges = partial_charges or []
    basic_small_ffs = ["gaff", "sage"]

    all_small_ffs = SMIRNOFFTemplateGenerator.INSTALLED_FORCEFIELDS + GAFFTemplateGenerator.INSTALLED_FORCEFIELDS

    forcefield_omm = omm_ForceField()
    if isinstance(force_field, str):
        ff_name = force_field.lower()
        charged_mols = assign_charges_to_mols(
            smile_strings=smile_strings,
            partial_charges=partial_charges,
            partial_charge_scaling=partial_charge_scaling,
            partial_charge_method=partial_charge_method,
        )
        template = assign_small_molecule_ff(molecules=charged_mols, forcefield_name=ff_name)
        forcefield_omm.registerTemplateGenerator(template.generator)

    else:
        small_molecules = {}
        biopolymer_or_water = []
        # iterate through each smile, if no forcefielded provided use Sage
        # iterate through each molecule and forcefield input as list
        # Add charges to the molecule if provided
        charged_mols = assign_charges_to_mols(
            smile_strings=smile_strings,
            partial_charges=partial_charges,
            partial_charge_method=partial_charge_method,
            partial_charge_scaling=partial_charge_scaling,
        )
        for smile, charged_mol in zip(smile_strings, charged_mols):
            if smile in force_field.keys():
                ff_name = force_field[smile]
                if ff_name.lower() in all_small_ffs or ff_name.lower() in basic_small_ffs:
                    small_molecules[charged_mol] = ff_name
                else:
                    biopolymer_or_water.append(ff_name)
            else:
                small_molecules[charged_mol] = "sage"
        forcefield_omm = assign_biopolymer_and_water_ff(forcefield_omm, biopolymer_or_water)
        for mol, ff_name in small_molecules.items():
            template = assign_small_molecule_ff(molecules=[mol], forcefield_name=ff_name)
            forcefield_omm.registerTemplateGenerator(template.generator)

    # OpenMM expects cutoff and box vectors in nm, but box is in Angstrom. Convert.
    box = np.divide(box, 10)
    box_size = min(box[3] - box[0], box[4] - box[1], box[5] - box[2])
    # NOTE: cutoff is in nm, not Angstrom!
    nonbondedCutoff = min(1, box_size // 2)
    # TODO: Make insensitive to input units
    periodic_box_vectors = np.array(
        [
            [box[3] - box[0], 0, 0],
            [0, box[4] - box[1], 0],
            [0, 0, box[5] - box[2]],
        ]
    )
    topology.setPeriodicBoxVectors(vectors=periodic_box_vectors)
    system = forcefield_omm.createSystem(topology=topology, nonbondedMethod=PME, nonbondedCutoff=nonbondedCutoff)
    if return_charged_mols:
        return system, charged_mols
    return system<|MERGE_RESOLUTION|>--- conflicted
+++ resolved
@@ -264,12 +264,8 @@
     smiles: Dict[str, int],
     box: List[float],
     random_seed: int = -1,
-<<<<<<< HEAD
     smile_geometries: Dict[str, pymatgen.core.Molecule] = None,
-=======
     packmol_timeout: int = 30,
-    smile_geometries: Dict[str, Union[pymatgen.core.Molecule, str, Path]] = None,
->>>>>>> c153f288
 ) -> np.ndarray:
     """
     Pack the box with the molecules specified by smiles.
@@ -281,6 +277,8 @@
         smile_geometries: a dictionary of smiles and their respective geometries. The
             geometries can be pymatgen Molecules or any file with geometric information
             that can be parsed by OpenBabel.
+        packmol_timeout: the number of seconds to wait for packmol to finish before
+            raising an Error.
 
     Returns:
         array of coordinates for each atom in the box.
@@ -314,15 +312,8 @@
     with tempfile.TemporaryDirectory() as scratch_dir:
         pw = PackmolBoxGen(seed=random_seed).get_input_set(molecules=packmol_molecules, box=box)
         pw.write_input(scratch_dir)
-<<<<<<< HEAD
-        pw.run(scratch_dir)
+        pw.run(scratch_dir, timeout=packmol_timeout)
         coordinates = XYZ.from_file(pathlib.Path(scratch_dir, "packmol_out.xyz")).as_dataframe()
-=======
-        pw.run(scratch_dir, timeout = packmol_timeout)
-        coordinates = XYZ.from_file(
-            pathlib.Path(scratch_dir, "packmol_out.xyz")
-        ).as_dataframe()
->>>>>>> c153f288
     raw_coordinates = coordinates.loc[:, "x":"z"].values  # type: ignore
     return raw_coordinates
 
