--- conflicted
+++ resolved
@@ -1,36 +1,26 @@
 """
 Utility functions for OpenMM simulation setup.
 """
-<<<<<<< HEAD
-=======
-from typing import Dict, List, Tuple, Union
->>>>>>> 879dc817
+from typing import Dict, List, Tuple, Union, Optional
 import pathlib
+from pathlib import Path
+import warnings
 import tempfile
-import warnings
-from pathlib import Path
-from typing import Dict, List, Union, Tuple, Optional
 
 import numpy as np
 import openbabel
-import openff
-import openmm
+from openbabel import pybel
 import parmed
 import rdkit
-from openbabel import pybel
+import openff
 from openff.toolkit.typing.engines import smirnoff
 from openff.toolkit.typing.engines.smirnoff.parameters import LibraryChargeHandler
-<<<<<<< HEAD
-=======
 import openmm
 from openmm.openmm import System
 from openmm.unit import elementary_charge
 from openmm.app import Topology
->>>>>>> 879dc817
 from openmm.app import ForceField as omm_ForceField
-from openmm.app import Topology
 from openmm.app.forcefield import PME
-from openmm.unit import elementary_charge
 from openmmforcefields.generators import (
     GAFFTemplateGenerator,
     SMIRNOFFTemplateGenerator,
@@ -666,28 +656,21 @@
         ]
     )
     topology.setPeriodicBoxVectors(vectors=periodic_box_vectors)
-<<<<<<< HEAD
-    system = forcefield_omm.createSystem(
-        topology=topology, nonbondedMethod=PME, nonbondedCutoff=nonbondedCutoff
-    )
-    return system
-
-
-def topology_to_universe(topology: Topology):
-    """
-    probably no longer needed.
-    """
-    return
-
-
-def get_atom_ix_in_universe(universe, select_strings):
-    """
-    given a universe and select strings, this will return the indices of the selected atoms.
-    """
-    return
-=======
     system = forcefield_omm.createSystem(topology=topology, nonbondedMethod=PME, nonbondedCutoff=nonbondedCutoff)
     if return_charged_mols:
         return system, charged_mols
     return system
->>>>>>> 879dc817
+
+
+def topology_to_universe(topology: Topology):
+    """
+    probably no longer needed.
+    """
+    return
+
+
+def get_atom_ix_in_universe(universe, select_strings):
+    """
+    given a universe and select strings, this will return the indices of the selected atoms.
+    """
+    return